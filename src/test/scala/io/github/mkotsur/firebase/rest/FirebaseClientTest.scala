package io.github.mkotsur.firebase.rest

import java.nio.file.{Files, Paths}

import com.typesafe.config.ConfigFactory
import configs.syntax._
import io.circe.generic.auto._
import io.github.mkotsur.firebase.auth.AdminCredentials
import org.scalatest.concurrent.ScalaFutures
import org.scalatest.{FunSpec, Matchers, TryValues}

import scala.concurrent.ExecutionContext.Implicits._
import scala.concurrent.duration.Duration

class FirebaseClientTest extends FunSpec with Matchers with ScalaFutures with TryValues {

  private val config = ConfigFactory.load("application-test.conf")

  implicit val defaultPatience = PatienceConfig(
    config.get[Duration]("patience.timeout").value,
    config.get[Duration]("patience.interval").value
  )

  private val projectId = config.get[String]("firebase.projectId").value

  private val validJsonKey = Files.readAllBytes(
    Paths.get(getClass.getResource("/rest-client-scala-test-b1940c24c184.json").toURI)
  )

  private val inValidJsonKey = Files.readAllBytes(
    Paths.get(getClass.getResource("/rest-client-scala-test-invalid.json").toURI)
  )

  describe("Firebase client") {

    describe("token") {
      it("should fetch access token based on service account private key") {
        val adminCredential = AdminCredentials(validJsonKey)
        val token = FirebaseClient.getToken(adminCredential)
        token.success.value.value should not be empty
      }

      it("should return an error when trying to fetch access token if service account is incorrect") {
        val adminCredential = AdminCredentials(inValidJsonKey)
        val token = FirebaseClient.getToken(adminCredential)
        token should not be null
      }
    }

    describe("read") {
      it("should read primitives from Firebase") {
        val adminCredential = AdminCredentials(validJsonKey)
        implicit val token = FirebaseClient.getToken(adminCredential).success.value
        val fc = new FirebaseClient(projectId)
        fc.get[Int]("eternal/shouldReadThis/age").futureValue shouldBe Some(100)
      }

      it("should read objects from Firebase") {
        case class MyUser(name: String, age: Int)

        val adminCredential = AdminCredentials(validJsonKey)
        implicit val token = FirebaseClient.getToken(adminCredential).success.value
        val fc = new FirebaseClient(projectId)
        fc.get[MyUser]("eternal/shouldReadThis").futureValue shouldBe Some(MyUser("Tom", 100))
      }

      it("should return None if requested path does not exist") {
        case class MyUser(name: String, age: Int)

        val adminCredential = AdminCredentials(validJsonKey)
        implicit val token = FirebaseClient.getToken(adminCredential).success.value
        val fc = new FirebaseClient(projectId)
        fc.get[MyUser]("eternal/doesNotExist").futureValue shouldBe None
      }

<<<<<<< HEAD
      it("should read arrays from Firebase") {
        val adminCredential = AdminCredentials(validJsonKey)
        implicit val token = FirebaseClient.getToken(adminCredential).success.value

        val fc = new FirebaseClient(projectId)

        fc.get[List[Int]]("listsEverywhere/listsOfInts").futureValue shouldBe Some(List(1, 2, 3, 5, 10))
      }

    }

    describe("create and remove") {
      it("should create primitives in Firebase") {
        val adminCredential = AdminCredentials(validJsonKey)
        implicit val token = FirebaseClient.getToken(adminCredential).success.value
        val fc = new FirebaseClient(projectId)
        fc.put(42, "temp/answer").futureValue shouldBe Some(42)
        fc.get[Int]("temp/answer").futureValue shouldBe Some(42)
        fc.delete("temp").futureValue shouldBe((): Unit)
        fc.get[Int]("temp/answer").futureValue shouldBe None
      }

      it("should create objects in Firebase") {
        case class MyCow(name: String)

        val adminCredential = AdminCredentials(validJsonKey)
        implicit val token = FirebaseClient.getToken(adminCredential).success.value
        val fc = new FirebaseClient(projectId)
        fc.put(MyCow("Henrietta"), "temp/cow").futureValue shouldBe Some(MyCow("Henrietta"))
        fc.get[MyCow]("temp/cow").futureValue shouldBe Some(MyCow("Henrietta"))

        fc.delete("temp").futureValue shouldBe((): Unit)
        fc.get[MyCow]("temp/cow").futureValue shouldBe None
      }

      it("should create a list of ints in Firebase") {
        val adminCredential = AdminCredentials(validJsonKey)
        implicit val token = FirebaseClient.getToken(adminCredential).success.value
        val fc = new FirebaseClient(projectId)

        fc.put(List("John", "Angela", "Jake"), "listsEverywhere/listsOfStrings").futureValue shouldBe Some(List("John", "Angela", "Jake"))
        fc.get[List[String]]("listsEverywhere/listsOfStrings").futureValue shouldBe Some(List("John", "Angela", "Jake"))

        fc.delete("listsEverywhere/listsOfStrings").futureValue shouldBe((): Unit)
        fc.get[List[String]]("listsEverywhere/listsOfStrings").futureValue shouldBe None
      }
    }

    describe("update") {
      it("should update values in Firebase") {
        val adminCredential = AdminCredentials(validJsonKey)
        implicit val token = FirebaseClient.getToken(adminCredential).success.value
        val fc = new FirebaseClient(projectId)
        fc.put("First", "temp/something").futureValue shouldBe Some("First")
        fc.get[String]("temp/something").futureValue shouldBe Some("First")

        fc.patch[Map[String, Int]](Map("something" -> 43), "temp/").futureValue shouldBe Map("something" -> 43)
        fc.get[Int]("temp/something").futureValue shouldBe Some(43)
        fc.delete("temp").futureValue shouldBe((): Unit)
=======
      describe("filtering") {
        it("should return a filtered map of users") {
          case class MyUser(name: String, age: Int)

          val adminCredential = AdminCredentials(validJsonKey)
          implicit val token = FirebaseClient.getToken(adminCredential).success.value
          val fc = new FirebaseClient(projectId)

          val expected = Map(
            "user1" -> MyUser("John", 42),
            "user3" -> MyUser("Andre", 60)
          )
          val range = Range("name", "A", "K")
          fc.get[Map[String, MyUser]]("filtering/map", range).futureValue shouldBe Some(expected)
        }
>>>>>>> 000e3253
      }

      describe("create and remove") {
        it("should create primitives in Firebase") {
          val adminCredential = AdminCredentials(validJsonKey)
          implicit val token = FirebaseClient.getToken(adminCredential).success.value
          val fc = new FirebaseClient(projectId)
          fc.put(42, "temp/answer").futureValue shouldBe Some(42)
          fc.get[Int]("temp/answer").futureValue shouldBe Some(42)
          fc.delete("temp").futureValue shouldBe ((): Unit)
          fc.get[Int]("temp/answer").futureValue shouldBe None
        }

        it("should create objects in Firebase") {
          case class MyCow(name: String)

          val adminCredential = AdminCredentials(validJsonKey)
          implicit val token = FirebaseClient.getToken(adminCredential).success.value
          val fc = new FirebaseClient(projectId)
          fc.put(MyCow("Henrietta"), "temp/cow").futureValue shouldBe Some(MyCow("Henrietta"))
          fc.get[MyCow]("temp/cow").futureValue shouldBe Some(MyCow("Henrietta"))

          fc.delete("temp").futureValue shouldBe ((): Unit)
          fc.get[MyCow]("temp/cow").futureValue shouldBe None
        }
      }
<<<<<<< HEAD

      it("should update the values of an existing list into Firebase") {
        val adminCredential = AdminCredentials(validJsonKey)
        implicit val token = FirebaseClient.getToken(adminCredential).success.value
        val fc = new FirebaseClient(projectId)

        fc.put[List[String]](List("apple", "cherry"), "listsEverywhere/listsOfFruits")
        Thread.sleep(1000)
        val currentFruits = fc.get[List[String]]("listsEverywhere/listsOfFruits").futureValue
        currentFruits shouldBe Some(List("apple", "cherry"))

        fc.put[List[String]](currentFruits.get ::: List[String]("pear"), "listsEverywhere/listsOfFruits")
        Thread.sleep(1000)
        fc.get[List[String]]("listsEverywhere/listsOfFruits").futureValue shouldBe Some(List("apple", "cherry", "pear"))

        fc.delete("listsEverywhere/listsOfFruits").futureValue shouldBe((): Unit)
      }
    }
=======
>>>>>>> 000e3253

      describe("update") {
        it("should update values in Firebase") {
          val adminCredential = AdminCredentials(validJsonKey)
          implicit val token = FirebaseClient.getToken(adminCredential).success.value
          val fc = new FirebaseClient(projectId)
          fc.put("First", "temp/something").futureValue shouldBe Some("First")
          fc.get[String]("temp/something").futureValue shouldBe Some("First")

          fc.patch[Map[String, Int]](Map("something" -> 43), "temp/").futureValue shouldBe Map("something" -> 43)
          fc.get[Int]("temp/something").futureValue shouldBe Some(43)
          fc.delete("temp").futureValue shouldBe ((): Unit)
        }

        it("should push values into Firebase") {
          val adminCredential = AdminCredentials(validJsonKey)
          implicit val token = FirebaseClient.getToken(adminCredential).success.value
          val fc = new FirebaseClient(projectId)
          val pushedChildName = fc.post[Int](43, "temp/pushed").futureValue
          pushedChildName should not be empty

          fc.get[Int](s"temp/pushed/$pushedChildName").futureValue shouldBe Some(43)
          fc.delete("temp").futureValue shouldBe ((): Unit)
        }
      }

      describe("exists") {
        it("should return false if the path does not exist in the DB") {
          val adminCredential = AdminCredentials(validJsonKey)
          implicit val token = FirebaseClient.getToken(adminCredential).success.value
          val fc = new FirebaseClient(projectId)

          fc.exists("/does-not-exist").futureValue shouldBe false
          fc.exists("does-not-exist").futureValue shouldBe false
          fc.exists("/does-not-exist/a/b/c").futureValue shouldBe false
          fc.exists("does-not-exist/a/b/c").futureValue shouldBe false

          fc.exists("eternal/shouldReadThis/a/b/c").futureValue shouldBe false
          fc.exists("/eternal/shouldReadThis/a/b/c").futureValue shouldBe false
        }

        it("should return true if the path exists in the DB") {
          val adminCredential = AdminCredentials(validJsonKey)
          implicit val token = FirebaseClient.getToken(adminCredential).success.value
          val fc = new FirebaseClient(projectId)

          fc.exists("eternal/shouldReadThis").futureValue shouldBe true
          fc.exists("/eternal/shouldReadThis").futureValue shouldBe true
        }
      }
    }
  }
}<|MERGE_RESOLUTION|>--- conflicted
+++ resolved
@@ -73,7 +73,6 @@
         fc.get[MyUser]("eternal/doesNotExist").futureValue shouldBe None
       }
 
-<<<<<<< HEAD
       it("should read arrays from Firebase") {
         val adminCredential = AdminCredentials(validJsonKey)
         implicit val token = FirebaseClient.getToken(adminCredential).success.value
@@ -82,59 +81,9 @@
 
         fc.get[List[Int]]("listsEverywhere/listsOfInts").futureValue shouldBe Some(List(1, 2, 3, 5, 10))
       }
-
-    }
-
-    describe("create and remove") {
-      it("should create primitives in Firebase") {
-        val adminCredential = AdminCredentials(validJsonKey)
-        implicit val token = FirebaseClient.getToken(adminCredential).success.value
-        val fc = new FirebaseClient(projectId)
-        fc.put(42, "temp/answer").futureValue shouldBe Some(42)
-        fc.get[Int]("temp/answer").futureValue shouldBe Some(42)
-        fc.delete("temp").futureValue shouldBe((): Unit)
-        fc.get[Int]("temp/answer").futureValue shouldBe None
-      }
-
-      it("should create objects in Firebase") {
-        case class MyCow(name: String)
-
-        val adminCredential = AdminCredentials(validJsonKey)
-        implicit val token = FirebaseClient.getToken(adminCredential).success.value
-        val fc = new FirebaseClient(projectId)
-        fc.put(MyCow("Henrietta"), "temp/cow").futureValue shouldBe Some(MyCow("Henrietta"))
-        fc.get[MyCow]("temp/cow").futureValue shouldBe Some(MyCow("Henrietta"))
-
-        fc.delete("temp").futureValue shouldBe((): Unit)
-        fc.get[MyCow]("temp/cow").futureValue shouldBe None
-      }
-
-      it("should create a list of ints in Firebase") {
-        val adminCredential = AdminCredentials(validJsonKey)
-        implicit val token = FirebaseClient.getToken(adminCredential).success.value
-        val fc = new FirebaseClient(projectId)
-
-        fc.put(List("John", "Angela", "Jake"), "listsEverywhere/listsOfStrings").futureValue shouldBe Some(List("John", "Angela", "Jake"))
-        fc.get[List[String]]("listsEverywhere/listsOfStrings").futureValue shouldBe Some(List("John", "Angela", "Jake"))
-
-        fc.delete("listsEverywhere/listsOfStrings").futureValue shouldBe((): Unit)
-        fc.get[List[String]]("listsEverywhere/listsOfStrings").futureValue shouldBe None
-      }
-    }
-
-    describe("update") {
-      it("should update values in Firebase") {
-        val adminCredential = AdminCredentials(validJsonKey)
-        implicit val token = FirebaseClient.getToken(adminCredential).success.value
-        val fc = new FirebaseClient(projectId)
-        fc.put("First", "temp/something").futureValue shouldBe Some("First")
-        fc.get[String]("temp/something").futureValue shouldBe Some("First")
-
-        fc.patch[Map[String, Int]](Map("something" -> 43), "temp/").futureValue shouldBe Map("something" -> 43)
-        fc.get[Int]("temp/something").futureValue shouldBe Some(43)
-        fc.delete("temp").futureValue shouldBe((): Unit)
-=======
-      describe("filtering") {
+    }
+ 
+    describe("filtering") {
         it("should return a filtered map of users") {
           case class MyUser(name: String, age: Int)
 
@@ -149,7 +98,6 @@
           val range = Range("name", "A", "K")
           fc.get[Map[String, MyUser]]("filtering/map", range).futureValue shouldBe Some(expected)
         }
->>>>>>> 000e3253
       }
 
       describe("create and remove") {
@@ -175,9 +123,44 @@
           fc.delete("temp").futureValue shouldBe ((): Unit)
           fc.get[MyCow]("temp/cow").futureValue shouldBe None
         }
-      }
-<<<<<<< HEAD
-
+        
+      it("should create a list of ints in Firebase") {
+        val adminCredential = AdminCredentials(validJsonKey)
+        implicit val token = FirebaseClient.getToken(adminCredential).success.value
+        val fc = new FirebaseClient(projectId)
+
+        fc.put(List("John", "Angela", "Jake"), "listsEverywhere/listsOfStrings").futureValue shouldBe Some(List("John", "Angela", "Jake"))
+        fc.get[List[String]]("listsEverywhere/listsOfStrings").futureValue shouldBe Some(List("John", "Angela", "Jake"))
+
+        fc.delete("listsEverywhere/listsOfStrings").futureValue shouldBe((): Unit)
+        fc.get[List[String]]("listsEverywhere/listsOfStrings").futureValue shouldBe None
+      }
+    }
+
+    describe("update") {
+        it("should update values in Firebase") {
+          val adminCredential = AdminCredentials(validJsonKey)
+          implicit val token = FirebaseClient.getToken(adminCredential).success.value
+          val fc = new FirebaseClient(projectId)
+          fc.put("First", "temp/something").futureValue shouldBe Some("First")
+          fc.get[String]("temp/something").futureValue shouldBe Some("First")
+
+          fc.patch[Map[String, Int]](Map("something" -> 43), "temp/").futureValue shouldBe Map("something" -> 43)
+          fc.get[Int]("temp/something").futureValue shouldBe Some(43)
+          fc.delete("temp").futureValue shouldBe ((): Unit)
+        }
+
+        it("should push values into Firebase") {
+          val adminCredential = AdminCredentials(validJsonKey)
+          implicit val token = FirebaseClient.getToken(adminCredential).success.value
+          val fc = new FirebaseClient(projectId)
+          val pushedChildName = fc.post[Int](43, "temp/pushed").futureValue
+          pushedChildName should not be empty
+
+          fc.get[Int](s"temp/pushed/$pushedChildName").futureValue shouldBe Some(43)
+          fc.delete("temp").futureValue shouldBe ((): Unit)
+        }
+        
       it("should update the values of an existing list into Firebase") {
         val adminCredential = AdminCredentials(validJsonKey)
         implicit val token = FirebaseClient.getToken(adminCredential).success.value
@@ -194,34 +177,6 @@
 
         fc.delete("listsEverywhere/listsOfFruits").futureValue shouldBe((): Unit)
       }
-    }
-=======
->>>>>>> 000e3253
-
-      describe("update") {
-        it("should update values in Firebase") {
-          val adminCredential = AdminCredentials(validJsonKey)
-          implicit val token = FirebaseClient.getToken(adminCredential).success.value
-          val fc = new FirebaseClient(projectId)
-          fc.put("First", "temp/something").futureValue shouldBe Some("First")
-          fc.get[String]("temp/something").futureValue shouldBe Some("First")
-
-          fc.patch[Map[String, Int]](Map("something" -> 43), "temp/").futureValue shouldBe Map("something" -> 43)
-          fc.get[Int]("temp/something").futureValue shouldBe Some(43)
-          fc.delete("temp").futureValue shouldBe ((): Unit)
-        }
-
-        it("should push values into Firebase") {
-          val adminCredential = AdminCredentials(validJsonKey)
-          implicit val token = FirebaseClient.getToken(adminCredential).success.value
-          val fc = new FirebaseClient(projectId)
-          val pushedChildName = fc.post[Int](43, "temp/pushed").futureValue
-          pushedChildName should not be empty
-
-          fc.get[Int](s"temp/pushed/$pushedChildName").futureValue shouldBe Some(43)
-          fc.delete("temp").futureValue shouldBe ((): Unit)
-        }
-      }
 
       describe("exists") {
         it("should return false if the path does not exist in the DB") {
